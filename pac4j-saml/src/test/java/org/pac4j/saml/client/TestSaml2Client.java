/*
  Copyright 2012 -2014 Michael Remond

   Licensed under the Apache License, Version 2.0 (the "License");
   you may not use this file except in compliance with the License.
   You may obtain a copy of the License at

       http://www.apache.org/licenses/LICENSE-2.0

   Unless required by applicable law or agreed to in writing, software
   distributed under the License is distributed on an "AS IS" BASIS,
   WITHOUT WARRANTIES OR CONDITIONS OF ANY KIND, either express or implied.
   See the License for the specific language governing permissions and
   limitations under the License.
 */

package org.pac4j.saml.client;

<<<<<<< HEAD
import org.apache.commons.lang.NotImplementedException;
=======
import java.io.File;
import java.io.IOException;
import java.io.InputStream;

import org.apache.commons.io.IOUtils;
import org.apache.commons.io.output.FileWriterWithEncoding;
import org.apache.commons.lang.NotImplementedException;
import org.junit.Test;
import org.opensaml.DefaultBootstrap;
import org.opensaml.saml2.metadata.provider.AbstractMetadataProvider;
import org.opensaml.xml.ConfigurationException;
import org.opensaml.xml.XMLObject;
import org.opensaml.xml.parse.StaticBasicParserPool;
import org.pac4j.core.client.BaseClient;
>>>>>>> 34289c2f
import org.pac4j.core.client.Client;
import org.pac4j.core.client.Mechanism;
import org.pac4j.core.client.TestClient;
import org.pac4j.core.context.MockWebContext;
import org.pac4j.core.profile.UserProfile;
import org.pac4j.core.util.TestsConstants;
import org.pac4j.saml.profile.Saml2Profile;

import com.esotericsoftware.kryo.Kryo;
import com.gargoylesoftware.htmlunit.WebClient;
import com.gargoylesoftware.htmlunit.html.HtmlForm;
import com.gargoylesoftware.htmlunit.html.HtmlInput;
import com.gargoylesoftware.htmlunit.html.HtmlPage;
import com.gargoylesoftware.htmlunit.html.HtmlPasswordInput;
import com.gargoylesoftware.htmlunit.html.HtmlSubmitInput;
import com.gargoylesoftware.htmlunit.html.HtmlTextInput;

public abstract class TestSaml2Client extends TestClient implements TestsConstants {

    static {
        try {
            DefaultBootstrap.bootstrap();
        } catch (ConfigurationException e) {
            throw new IllegalStateException(e);
        }
    }

    @Test
    public void testSPMetadata() {
        Saml2Client client = getClient();
        String spMetadata = client.printClientMetadata();
        assertTrue(spMetadata.contains("entityID=\"" + getCallbackUrl() + "\""));
        assertTrue(spMetadata
<<<<<<< HEAD
                .contains("<md:AssertionConsumerService Binding=\"urn:oasis:names:tc:SAML:2.0:bindings:HTTP-POST\" Location=\"" + getCallbackUrl() + "\""));
=======
                .contains("<md:AssertionConsumerService Binding=\"urn:oasis:names:tc:SAML:2.0:bindings:HTTP-POST\" Location=\"http://localhost:8080/callback?client_name=Saml2Client\""));
    }

    @Test
    public void testRelayState() throws RequiresHttpAction {
        Saml2Client client = getClient();
        WebContext context = MockWebContext.create();
        context.setSessionAttribute(Saml2Client.SAML_RELAY_STATE_ATTRIBUTE, "relayState");
        RedirectAction action = client.getRedirectAction(context, true, false);
        assertTrue(action.getContent().contains("<input type=\"hidden\" name=\"RelayState\" value=\"relayState\"/>"));
    }

    @Test
    public void testIdpMetadataParsing_fromString() throws IOException {
        Saml2Client client = getClient();
        InputStream metaDataInputStream = getClass().getClassLoader().getResourceAsStream("testshib-providers.xml");
        String metadata = IOUtils.toString(metaDataInputStream, "UTF-8");
        client.setIdpMetadata(metadata);
        StaticBasicParserPool parserPool = client.newStaticBasicParserPool();
        AbstractMetadataProvider provider = client.idpMetadataProvider(parserPool);
        XMLObject md = client.getXmlObject(provider);
        String id = client.getIdpEntityId(md);
        assertEquals("https://idp.testshib.org/idp/shibboleth", id);
    }
>>>>>>> 34289c2f

    @Test
    public void testIdpMetadataParsing_fromFile() {
        Saml2Client client = getClient();
        client.setIdpMetadataPath("resource:testshib-providers.xml");
        StaticBasicParserPool parserPool = client.newStaticBasicParserPool();
        AbstractMetadataProvider provider = client.idpMetadataProvider(parserPool);
        XMLObject md = client.getXmlObject(provider);
        String id = client.getIdpEntityId(md);
        assertEquals("https://idp.testshib.org/idp/shibboleth", id);
    }

    @Override
    protected Mechanism getMechanism() {
        return Mechanism.SAML_PROTOCOL;
    }

    @Override
<<<<<<< HEAD
=======
    protected Saml2Client getClient() {
        final Saml2Client saml2Client = new Saml2Client();
        saml2Client.setKeystorePath("resource:samlKeystore.jks");
        saml2Client.setKeystorePassword("pac4j-demo-passwd");
        saml2Client.setPrivateKeyPassword("pac4j-demo-passwd");
        saml2Client.setIdpMetadataPath("resource:testshib-providers.xml");
        saml2Client.setCallbackUrl("http://localhost:8080/callback?client_name=Saml2Client");
        saml2Client.setMaximumAuthenticationLifetime(3600);
        return saml2Client;
    }

    @Override
    protected HtmlPage getRedirectionPage(final WebClient webClient, final Client<?, ?> client, final MockWebContext context)
            throws Exception {
        final BaseClient<?, ?> baseClient = (BaseClient<?, ?>) client;
        // force immediate redirection for tests
        baseClient.redirect(context, true, false);
        File redirectFile = File.createTempFile("pac4j-saml2", ".html");
        FileWriterWithEncoding writer = new FileWriterWithEncoding(redirectFile, "UTF-8");
        writer.write(context.getResponseContent());
        writer.close();
        logger.debug("redirectPage path : {}", redirectFile.getPath());
        final HtmlPage redirectPage = webClient.getPage(redirectFile.toURI().toURL());
        final HtmlForm form = redirectPage.getForms().get(0);
        final HtmlSubmitInput submit = (HtmlSubmitInput) form.getElementsByAttribute("input", "type", "submit").get(0);
        return submit.click();
    }

    @Override
>>>>>>> 34289c2f
    protected void updateContextForAuthn(WebClient webClient, HtmlPage authorizationPage, MockWebContext context)
            throws Exception {
        final MockWebContext mockWebContext = context;
        final HtmlForm form = authorizationPage.getForms().get(0);
        final HtmlTextInput email = form.getInputByName("j_username");
        email.setValueAttribute("myself");
        final HtmlPasswordInput password = form.getInputByName("j_password");
        password.setValueAttribute("myself");
        final HtmlSubmitInput submit = form.getInputByValue("Login");
        final HtmlPage callbackPage = submit.click();
        String samlResponse = ((HtmlInput) callbackPage.getElementByName("SAMLResponse")).getValueAttribute();
        String relayState = ((HtmlInput) callbackPage.getElementByName("RelayState")).getValueAttribute();
        mockWebContext.addRequestParameter("SAMLResponse", samlResponse);
        mockWebContext.addRequestParameter("RelayState", relayState);
        mockWebContext.setRequestMethod("POST");
        mockWebContext.setFullRequestURL(callbackPage.getForms().get(0).getActionAttribute());
    }

    @Override
    protected String getCallbackUrl(final WebClient webClient, final HtmlPage authorizationPage) throws Exception {
        throw new NotImplementedException("No callback url in SAML2 POST Binding");
    }

    @Override
    protected void registerForKryo(final Kryo kryo) {
        kryo.register(Saml2Profile.class);
    }

    @Override
    protected void verifyProfile(UserProfile userProfile) {
        Saml2Profile profile = (Saml2Profile) userProfile;
        assertEquals("[Member, Staff]", profile.getAttribute("urn:oid:1.3.6.1.4.1.5923.1.1.1.1").toString());
        assertEquals("[myself]", profile.getAttribute("urn:oid:0.9.2342.19200300.100.1.1").toString());
        assertEquals("[Me Myself And I]", profile.getAttribute("urn:oid:2.5.4.3").toString());
        assertEquals("[myself@testshib.org]", profile.getAttribute("urn:oid:1.3.6.1.4.1.5923.1.1.1.6").toString());
        assertEquals("[555-5555]", profile.getAttribute("urn:oid:2.5.4.20").toString());
        assertEquals("[Member@testshib.org, Staff@testshib.org]",
                profile.getAttribute("urn:oid:1.3.6.1.4.1.5923.1.1.1.9").toString());
        assertEquals("[urn:mace:dir:entitlement:common-lib-terms]",
                profile.getAttribute("urn:oid:1.3.6.1.4.1.5923.1.1.1.7").toString());
        assertEquals("[Me Myself]", profile.getAttribute("urn:oid:2.5.4.42").toString());
        assertEquals("[And I]", profile.getAttribute("urn:oid:2.5.4.4").toString());
    }
    
    @Override
    protected Client getClient() {
        final Saml2Client saml2Client = new Saml2Client();
        saml2Client.setKeystorePath("resource:samlKeystore.jks");
        saml2Client.setKeystorePassword("pac4j-demo-passwd");
        saml2Client.setPrivateKeyPassword("pac4j-demo-passwd");
        saml2Client.setIdpMetadataPath("resource:testshib-providers.xml");
        saml2Client.setMaximumAuthenticationLifetime(3600);
        saml2Client.setCallbackUrl(getCallbackUrl());
        saml2Client.setDestinationBindingType(getDestinationBindingType());
        return saml2Client;
    }
    
    protected abstract String getCallbackUrl();
    
    protected abstract String getDestinationBindingType();
}<|MERGE_RESOLUTION|>--- conflicted
+++ resolved
@@ -16,15 +16,10 @@
 
 package org.pac4j.saml.client;
 
-<<<<<<< HEAD
-import org.apache.commons.lang.NotImplementedException;
-=======
-import java.io.File;
 import java.io.IOException;
 import java.io.InputStream;
 
 import org.apache.commons.io.IOUtils;
-import org.apache.commons.io.output.FileWriterWithEncoding;
 import org.apache.commons.lang.NotImplementedException;
 import org.junit.Test;
 import org.opensaml.DefaultBootstrap;
@@ -32,9 +27,6 @@
 import org.opensaml.xml.ConfigurationException;
 import org.opensaml.xml.XMLObject;
 import org.opensaml.xml.parse.StaticBasicParserPool;
-import org.pac4j.core.client.BaseClient;
->>>>>>> 34289c2f
-import org.pac4j.core.client.Client;
 import org.pac4j.core.client.Mechanism;
 import org.pac4j.core.client.TestClient;
 import org.pac4j.core.context.MockWebContext;
@@ -67,19 +59,7 @@
         String spMetadata = client.printClientMetadata();
         assertTrue(spMetadata.contains("entityID=\"" + getCallbackUrl() + "\""));
         assertTrue(spMetadata
-<<<<<<< HEAD
                 .contains("<md:AssertionConsumerService Binding=\"urn:oasis:names:tc:SAML:2.0:bindings:HTTP-POST\" Location=\"" + getCallbackUrl() + "\""));
-=======
-                .contains("<md:AssertionConsumerService Binding=\"urn:oasis:names:tc:SAML:2.0:bindings:HTTP-POST\" Location=\"http://localhost:8080/callback?client_name=Saml2Client\""));
-    }
-
-    @Test
-    public void testRelayState() throws RequiresHttpAction {
-        Saml2Client client = getClient();
-        WebContext context = MockWebContext.create();
-        context.setSessionAttribute(Saml2Client.SAML_RELAY_STATE_ATTRIBUTE, "relayState");
-        RedirectAction action = client.getRedirectAction(context, true, false);
-        assertTrue(action.getContent().contains("<input type=\"hidden\" name=\"RelayState\" value=\"relayState\"/>"));
     }
 
     @Test
@@ -94,7 +74,6 @@
         String id = client.getIdpEntityId(md);
         assertEquals("https://idp.testshib.org/idp/shibboleth", id);
     }
->>>>>>> 34289c2f
 
     @Test
     public void testIdpMetadataParsing_fromFile() {
@@ -113,38 +92,6 @@
     }
 
     @Override
-<<<<<<< HEAD
-=======
-    protected Saml2Client getClient() {
-        final Saml2Client saml2Client = new Saml2Client();
-        saml2Client.setKeystorePath("resource:samlKeystore.jks");
-        saml2Client.setKeystorePassword("pac4j-demo-passwd");
-        saml2Client.setPrivateKeyPassword("pac4j-demo-passwd");
-        saml2Client.setIdpMetadataPath("resource:testshib-providers.xml");
-        saml2Client.setCallbackUrl("http://localhost:8080/callback?client_name=Saml2Client");
-        saml2Client.setMaximumAuthenticationLifetime(3600);
-        return saml2Client;
-    }
-
-    @Override
-    protected HtmlPage getRedirectionPage(final WebClient webClient, final Client<?, ?> client, final MockWebContext context)
-            throws Exception {
-        final BaseClient<?, ?> baseClient = (BaseClient<?, ?>) client;
-        // force immediate redirection for tests
-        baseClient.redirect(context, true, false);
-        File redirectFile = File.createTempFile("pac4j-saml2", ".html");
-        FileWriterWithEncoding writer = new FileWriterWithEncoding(redirectFile, "UTF-8");
-        writer.write(context.getResponseContent());
-        writer.close();
-        logger.debug("redirectPage path : {}", redirectFile.getPath());
-        final HtmlPage redirectPage = webClient.getPage(redirectFile.toURI().toURL());
-        final HtmlForm form = redirectPage.getForms().get(0);
-        final HtmlSubmitInput submit = (HtmlSubmitInput) form.getElementsByAttribute("input", "type", "submit").get(0);
-        return submit.click();
-    }
-
-    @Override
->>>>>>> 34289c2f
     protected void updateContextForAuthn(WebClient webClient, HtmlPage authorizationPage, MockWebContext context)
             throws Exception {
         final MockWebContext mockWebContext = context;
@@ -190,7 +137,7 @@
     }
     
     @Override
-    protected Client getClient() {
+    protected Saml2Client getClient() {
         final Saml2Client saml2Client = new Saml2Client();
         saml2Client.setKeystorePath("resource:samlKeystore.jks");
         saml2Client.setKeystorePassword("pac4j-demo-passwd");
