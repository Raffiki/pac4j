<?xml version="1.0" encoding="UTF-8"?>
<!--
   Copyright 2012 Jerome Leleu

   Licensed under the Apache License, Version 2.0 (the "License");
   you may not use this file except in compliance with the License.
   You may obtain a copy of the License at

       http://www.apache.org/licenses/LICENSE-2.0

   Unless required by applicable law or agreed to in writing, software
   distributed under the License is distributed on an "AS IS" BASIS,
   WITHOUT WARRANTIES OR CONDITIONS OF ANY KIND, either express or implied.
   See the License for the specific language governing permissions and
   limitations under the License.
-->
<project xmlns="http://maven.apache.org/POM/4.0.0" xmlns:xsi="http://www.w3.org/2001/XMLSchema-instance" xsi:schemaLocation="http://maven.apache.org/POM/4.0.0 http://maven.apache.org/maven-v4_0_0.xsd">
    <modelVersion>4.0.0</modelVersion>

    <parent>
        <groupId>org.sonatype.oss</groupId>
        <artifactId>oss-parent</artifactId>
        <version>7</version>
    </parent>

    <groupId>org.scribe</groupId>
    <artifactId>scribe-up</artifactId>
    <packaging>jar</packaging>
    <name>Scribe UP</name>
<<<<<<< HEAD
    <version>1.2.0-RC1-SNAPSHOT</version>
=======
    <version>1.3.0-SNAPSHOT</version>
>>>>>>> 1d268825
    <description>Get a user profile after OAuth authentication process with Scribe library</description>
    <url>http://github.com/leleuj/scribe-up</url>

    <licenses>
        <license>
            <name>The Apache Software License, Version 2.0</name>
            <url>http://www.apache.org/licenses/LICENSE-2.0.txt</url>
            <distribution>repo</distribution>
        </license>
    </licenses>

    <scm>
        <url>http://github.com/leleuj/scribe-up.git</url>
        <connection>scm:git:git@github.com:leleuj/scribe-up.git</connection>
        <developerConnection>scm:git:git@github.com:leleuj/scribe-up.git</developerConnection>
    </scm>

    <developers>
        <developer>
            <id>leleuj</id>
            <name>Jerome LELEU</name>
            <email>leleuj@gmail.com</email>
        </developer>
    </developers>

    <dependencies>
        <dependency>
            <groupId>org.slf4j</groupId>
            <artifactId>slf4j-api</artifactId>
            <version>1.7.0</version>
        </dependency>
        <dependency>
            <groupId>org.scribe</groupId>
            <artifactId>scribe</artifactId>
            <version>1.3.2</version>
        </dependency>
        <dependency>
            <groupId>com.fasterxml.jackson.core</groupId>
            <artifactId>jackson-databind</artifactId>
            <version>2.0.6</version>
        </dependency>
        <dependency>
            <groupId>org.apache.commons</groupId>
            <artifactId>commons-lang3</artifactId>
            <version>3.1</version>
        </dependency>
        <dependency>
            <groupId>javax.servlet</groupId>
            <artifactId>servlet-api</artifactId>
            <version>2.5</version>
            <scope>provided</scope>
        </dependency>
        <!-- for testing -->
        <dependency>
            <groupId>junit</groupId>
            <artifactId>junit</artifactId>
            <version>4.10</version>
            <scope>test</scope>
            <exclusions>
                <exclusion>
                    <groupId>org.hamcrest</groupId>
                    <artifactId>hamcrest-core</artifactId>
                </exclusion>
            </exclusions>
        </dependency>
        <dependency>
            <groupId>net.sourceforge.htmlunit</groupId>
            <artifactId>htmlunit</artifactId>
            <version>2.10</version>
            <scope>test</scope>
            <exclusions>
                <exclusion>
                    <groupId>commons-logging</groupId>
                    <artifactId>commons-logging</artifactId>
                </exclusion>
            </exclusions>
        </dependency>
        <dependency>
            <groupId>org.slf4j</groupId>
            <artifactId>jcl-over-slf4j</artifactId>
            <version>1.7.0</version>
            <scope>test</scope>
        </dependency>
        <dependency>
            <groupId>ch.qos.logback</groupId>
            <artifactId>logback-classic</artifactId>
            <version>1.0.7</version>
            <scope>test</scope>
        </dependency>
        <!-- for testing -->
    </dependencies>

    <build>
        <plugins>
            <plugin>
                <groupId>org.apache.maven.plugins</groupId>
                <artifactId>maven-compiler-plugin</artifactId>
                <version>2.5.1</version>
                <configuration>
                    <source>1.5</source>
                    <target>1.5</target>
                    <encoding>UTF-8</encoding>
                </configuration>
            </plugin>
            <plugin>
                <groupId>org.apache.maven.plugins</groupId>
                <artifactId>maven-source-plugin</artifactId>
                <version>2.2</version>
                <executions>
                    <execution>
                        <id>attach-sources</id>
                        <goals>
                            <goal>jar</goal>
                        </goals>
                    </execution>
                </executions>
            </plugin>
            <plugin>
                <groupId>org.apache.maven.plugins</groupId>
                <artifactId>maven-javadoc-plugin</artifactId>
                <version>2.8.1</version>
                <configuration>
                    <charset>UTF-8</charset>
                    <encoding>UTF-8</encoding>
                    <docencoding>UTF-8</docencoding>
                </configuration>
                <executions>
                    <execution>
                        <id>attach-javadocs</id>
                        <goals>
                            <goal>jar</goal>
                        </goals>
                    </execution>
                </executions>
            </plugin>
            <plugin>
                <groupId>org.apache.maven.plugins</groupId>
                <artifactId>maven-jar-plugin</artifactId>
                <version>2.4</version>
                <executions>
                    <execution>
                        <goals>
                            <goal>test-jar</goal>
                        </goals>
                    </execution>
                </executions>
            </plugin>
        </plugins>
    </build>

    <profiles>
        <profile>
            <id>release-sign-artifacts</id>
            <activation>
                <property>
                    <name>performRelease</name>
                    <value>true</value>
                </property>
            </activation>
            <build>
                <plugins>
                    <plugin>
                        <groupId>org.apache.maven.plugins</groupId>
                        <artifactId>maven-gpg-plugin</artifactId>
                        <version>1.1</version>
                        <executions>
                            <execution>
                                <id>sign-artifacts</id>
                                <phase>verify</phase>
                                <goals>
                                    <goal>sign</goal>
                                </goals>
                            </execution>
                        </executions>
                    </plugin>
                </plugins>
            </build>
        </profile>
    </profiles>

</project><|MERGE_RESOLUTION|>--- conflicted
+++ resolved
@@ -27,11 +27,7 @@
     <artifactId>scribe-up</artifactId>
     <packaging>jar</packaging>
     <name>Scribe UP</name>
-<<<<<<< HEAD
     <version>1.2.0-RC1-SNAPSHOT</version>
-=======
-    <version>1.3.0-SNAPSHOT</version>
->>>>>>> 1d268825
     <description>Get a user profile after OAuth authentication process with Scribe library</description>
     <url>http://github.com/leleuj/scribe-up</url>
 
